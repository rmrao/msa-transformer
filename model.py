from typing import Optional, Tuple, List, Union
from abc import ABC, abstractmethod
import torch
import torch.nn as nn
import pytorch_lightning as pl
import numpy as np
import sklearn.linear_model
from tqdm import tqdm
from dataclasses import dataclass, field

from evo.tokenization import Vocab
from evo.metrics import compute_precisions
from evo.tensor import symmetrize, apc

from modules import (
    TransformerLayer,
    PKMLayer,
    AxialTransformerLayer,
    ContactPredictionHead,
    LearnedPositionalEmbedding,
    RobertaLMHead,
    RowSelfAttention,
    ColumnSelfAttention,
)
from product_key_memory import PKM

import lr_schedulers
from dataset import TRRosettaContactDataset
import esm


class Average(pl.metrics.Metric):
    def __init__(self, dist_sync_on_step=False):
        super().__init__(dist_sync_on_step=dist_sync_on_step)

        self.add_state(
            "total", default=torch.tensor(0, dtype=torch.float), dist_reduce_fx="sum"
        )
        self.add_state(
            "samples", default=torch.tensor(0, dtype=torch.long), dist_reduce_fx="sum"
        )

    def update(self, values: torch.Tensor):  # type: ignore
        self.total += values.sum().float()
        self.samples += values.numel()  # type: ignore

    def compute(self):
        return self.total / self.samples


@dataclass
class TransformerLayerConfig:
    embed_dim: int = 768
    num_attention_heads: int = 12
    dropout: float = 0.1
    attention_dropout: float = 0.1
    activation_dropout: float = 0.1
    attention_type: str = "standard"
    performer_attention_features: int = 256


@dataclass
class PKMLayerConfig(TransformerLayerConfig):
    pkm_attention_heads: int = 8
    num_product_keys: int = 1024
    pkm_topk: int = 32


@dataclass
class TransformerConfig:
    layer: TransformerLayerConfig = TransformerLayerConfig()
    pkm: PKMLayerConfig = PKMLayerConfig()
    num_layers: int = 12
    max_seqlen: int = 1024
    pkm_layers: List[int] = field(default_factory=list)


@dataclass
class OptimizerConfig:
    name: str = "adam"
    learning_rate: float = 1e-4
    weight_decay: float = 1e-4
    lr_scheduler: str = "warmup_linear"
    warmup_steps: int = 16000
    adam_betas: Tuple[float, float] = (0.9, 0.999)
    max_steps: int = 1000000


class BaseProteinModel(pl.LightningModule, ABC):
    def __init__(
        self,
        vocab: Vocab,
        optimizer_config: OptimizerConfig = OptimizerConfig(),
        contact_train_data: Optional[TRRosettaContactDataset] = None,
    ):
        super().__init__()
        self.vocab = vocab
        self.optimizer_config = optimizer_config
        self.contact_train_data = contact_train_data

        self.metrics = nn.ModuleDict(
            {
                "valid/Long Range AUC": Average(),
                "valid/Long Range P@L": Average(),
                "valid/Long Range P@L2": Average(),
                "valid/Long Range P@L5": Average(),
            }
        )

    @abstractmethod
    def forward(
        self, tokens, repr_layers=[], need_head_weights=False, return_contacts=False
    ):
        return NotImplemented

    @abstractmethod
    def get_sequence_attention(self, tokens):
        return NotImplemented

    def init_weights(self):
        for module in self.modules():
            if isinstance(module, nn.Linear):
                nn.init.normal_(module.weight, std=0.02)
                if module.bias is not None:
                    nn.init.zeros_(module.bias)
            elif isinstance(module, nn.Embedding):
                nn.init.normal_(module.weight, std=0.02)
                if module.padding_idx is not None:
                    module.weight.data[module.padding_idx].zero_()
            elif isinstance(module, nn.LayerNorm) and module.elementwise_affine:
                nn.init.ones_(module.weight)
                nn.init.zeros_(module.bias)

    def predict_contacts(self, tokens):
        return self(tokens, return_contacts=True)["contacts"]

    def on_validation_epoch_start(self):
        self.train_contact_regression()

    def train_contact_regression(self, verbose=False):
        data = self.contact_train_data
        if data is None:
            raise RuntimeError(
                "Cannot train regression without trRosetta contact training set."
            )
        X = []
        y = []
        with torch.no_grad():
            iterable = data if not verbose else tqdm(data)
            for tokens, contacts, fam_toks in iterable:
                tokens, fam_toks = tokens.unsqueeze(0), fam_toks.unsqueeze(0)
                attentions = self.get_sequence_attention((tokens,fam_toks))
                start_idx = int(self.vocab.prepend_bos)
                end_idx = attentions.size(-1) - int(self.vocab.append_eos)
                attentions = attentions[..., start_idx:end_idx, start_idx:end_idx]
                seqlen = attentions.size(-1)
                attentions = symmetrize(attentions)
                attentions = apc(attentions)
                attentions = attentions.view(-1, seqlen, seqlen).cpu().numpy()
                sep = np.add.outer(-np.arange(seqlen), np.arange(seqlen))
                mask = sep >= 6
                attentions = attentions[:, mask]
                contacts = contacts[mask]
                X.append(attentions.T)
                y.append(contacts)

        X = np.concatenate(X, 0)
        y = np.concatenate(y, 0)

        clf = sklearn.linear_model.LogisticRegression(
            penalty="l1",
            C=0.15,
            solver="liblinear",
            verbose=verbose,
            random_state=0,
        )
        clf.fit(X, y)

        self.contact_head.regression.load_state_dict(
            {
                "weight": torch.from_numpy(clf.coef_),
                "bias": torch.from_numpy(clf.intercept_),
            }
        )

    def training_step(self, batch, batch_idx):
        src, tgt = batch
        logits = self(src)["logits"]
        valid_mask = tgt != self.vocab.pad_idx

        logits = logits[valid_mask]
        tgt = tgt[valid_mask]
        loss = nn.CrossEntropyLoss(reduction="none")(logits, tgt)
        perplexity = loss.float().exp().mean()
        loss = loss.mean()

        self.log("train/loss", loss)
        self.log("train/perplexity", perplexity, prog_bar=True)
        return loss

    def validation_step(self, batch, batch_idx):
        predictions = self.predict_contacts((batch["src_tokens"], batch["family_tokens"]))
        metrics = compute_precisions(
            predictions,
            batch["tgt"],
            batch["tgt_lengths"],
            minsep=24,
        )

        for key, value in metrics.items():
            key = f"valid/Long Range {key}"
            logger = self.metrics[key](value)
            self.log(key, logger, prog_bar=key.endswith("P@L"))
        return metrics["P@L"]

    def configure_optimizers(self):
        no_decay = ["norm", "LayerNorm"]

        pkm_params = []
        for module in self.modules():
            if isinstance(module, PKM):
                pkm_params.append(module.values.weight)
        pkm_paramset = set(pkm_params)

        decay_params = []
        no_decay_params = []

        for name, param in self.named_parameters():
            if param in pkm_paramset:
                continue

            if any(nd in name for nd in no_decay):
                no_decay_params.append(param)
            else:
                decay_params.append(param)

        optimizer_grouped_parameters = [
            {"params": decay_params, "weight_decay": self.optimizer_config.weight_decay},
            {"params": no_decay_params, "weight_decay": 0.0},
            {"params": pkm_params, "weight_decay": 0.0, "lr": 4 * self.optimizer_config.learning_rate}
        ]

        if self.optimizer_config.name == "adam":
            optimizer_type = torch.optim.AdamW
        elif self.optimizer_config.name == "lamb":
            try:
                from apex.optimizers import FusedLAMB
            except ImportError:
                raise ImportError("Apex must be installed to use FusedLAMB optimizer.")
            optimizer_type = FusedLAMB
        optimizer = optimizer_type(
            optimizer_grouped_parameters,
            lr=self.optimizer_config.learning_rate,
            betas=self.optimizer_config.adam_betas,
        )
        scheduler = lr_schedulers.get(self.optimizer_config.lr_scheduler)(
            optimizer,
            self.optimizer_config.warmup_steps,
            self.optimizer_config.max_steps,
        )

        scheduler_dict = {"scheduler": scheduler, "interval": "step"}
        return [optimizer], [scheduler_dict]


class ESM1b(BaseProteinModel):
    def __init__(
        self,
        vocab: Vocab,
        family_alphabet: esm.Alphabet,
        model_config: TransformerConfig = TransformerConfig(),
        optimizer_config: OptimizerConfig = OptimizerConfig(),
        contact_train_data: Optional[TRRosettaContactDataset] = None,
        add_pfam_data=False
    ):
        super().__init__(
            vocab=vocab,
            optimizer_config=optimizer_config,
            contact_train_data=contact_train_data,
        )
        self.model_config = model_config
        self.family_alphabet = family_alphabet
        self.add_pfam_data = add_pfam_data

        self.embed_tokens = self.build_embedding()
        if self.add_pfam_data:
            self.embed_family_tokens = self.build_family_embedding()
        self.dropout_layer = nn.Dropout(model_config.layer.dropout)

        self.layers = nn.ModuleList([])
        for i in range(self.model_config.num_layers):
            if i in self.model_config.pkm_layers:
                layer: Union[TransformerLayer, PKMLayer] = self.build_pkm_layer()
            else:
                layer = self.build_transformer_layer()
            self.layers.append(layer)

        self.embed_positions = LearnedPositionalEmbedding(
            model_config.max_seqlen,
            self.model_config.layer.embed_dim,
            vocab.pad_idx,
        )
        self.emb_layer_norm_before = nn.LayerNorm(self.model_config.layer.embed_dim)
        self.emb_layer_norm_after = nn.LayerNorm(self.model_config.layer.embed_dim)
        self.lm_head = self.build_lm_head(weight=self.embed_tokens.weight)
        self.contact_head = self.build_contact_head()

        self.init_weights()

    def build_embedding(self) -> nn.Embedding:
        return nn.Embedding(
            len(self.vocab),
            self.model_config.layer.embed_dim,
            padding_idx=self.vocab.pad_idx,
        )

    def build_family_embedding(self) -> nn.Embedding:
        return nn.EmbeddingBag(
            num_embeddings=len(self.family_alphabet),
            embedding_dim=self.model_config.layer.embed_dim,
            mode='sum',
            padding_idx=0,
        )

    def build_transformer_layer(self) -> TransformerLayer:
        config = self.model_config.layer
        return TransformerLayer(
            embed_dim=config.embed_dim,
            ffn_embed_dim=4 * config.embed_dim,
            attention_heads=config.num_attention_heads,
            dropout=config.dropout,
            attention_dropout=config.attention_dropout,
            activation_dropout=config.activation_dropout,
            attention_type=config.attention_type,
            performer_attention_features=config.performer_attention_features,
        )

    def build_pkm_layer(self) -> PKMLayer:
        config = self.model_config.pkm
        return PKMLayer(
            embed_dim=config.embed_dim,
            ffn_embed_dim=4 * config.embed_dim,
            attention_heads=config.num_attention_heads,
            pkm_attention_heads=config.pkm_attention_heads,
            pkm_dim_head=config.embed_dim // config.num_attention_heads,
            num_product_keys=config.num_product_keys,
            pkm_topk=config.pkm_topk,
            dropout=config.dropout,
            attention_dropout=config.attention_dropout,
            activation_dropout=config.activation_dropout,
            attention_type=config.attention_type,
            performer_attention_features=config.performer_attention_features,
        )

    def build_lm_head(self, weight: torch.Tensor) -> RobertaLMHead:
        return RobertaLMHead(
            embed_dim=self.model_config.layer.embed_dim,
            output_dim=len(self.vocab),
            weight=weight,
        )

    def build_contact_head(self) -> ContactPredictionHead:
        contact_head = ContactPredictionHead(
            self.model_config.num_layers * self.model_config.layer.num_attention_heads,
            self.vocab.prepend_bos,
            self.vocab.append_eos,
            eos_idx=self.vocab.eos_idx,
        )
        contact_head.requires_grad_(False)
        return contact_head

    def forward(
        self, tokens, repr_layers=[], need_head_weights=False, return_contacts=False,
    ):
        if not isinstance(tokens, tuple):
            raise RuntimeError("forward argument isn't a tuple")

        if return_contacts:
            need_head_weights = True

        tokens, family_tokens = tokens[0], tokens[1]
        assert tokens.ndim == 2
        padding_mask = tokens.eq(self.vocab.pad_idx)  # B, T
<<<<<<< HEAD
        if self.add_pfam_data:
            family_embedding = self.embed_family_tokens(family_tokens.reshape(-1, family_tokens.shape[1])).reshape((tokens.shape[0], tokens.shape[1], self.model_config.layer.embed_dim))
            embedded_tokens = self.embed_tokens(tokens)
            print("FAMILY EMBEDDING IS", family_embedding)
            print("TOKEN EMBEDDING IS", embedded_tokens)
            x = embedded_tokens + family_embedding
        else:
            x = self.embed_tokens(tokens)
=======
        family_embedding = self.embed_family_tokens(family_tokens)
        x = self.embed_tokens(tokens) + torch.sum(family_embedding, dim=1)
>>>>>>> 6f42e399

        x = x + self.embed_positions(tokens)

        x = self.emb_layer_norm_before(x)
        x = self.dropout_layer(x)

        if padding_mask is not None:
            x = x * (1 - padding_mask.unsqueeze(-1).type_as(x))

        repr_layers = set(repr_layers)
        hidden_representations = {}
        if 0 in repr_layers:
            hidden_representations[0] = x

        if need_head_weights:
            attn_weights = []

        # (B, T, E) => (T, B, E)
        x = x.transpose(0, 1)

        if not padding_mask.any():
            padding_mask = None

        for layer_idx, layer in enumerate(self.layers):
            x, attn = layer(
                x,
                self_attn_padding_mask=padding_mask,
                need_head_weights=need_head_weights,
            )
            if (layer_idx + 1) in repr_layers:
                hidden_representations[layer_idx + 1] = x.transpose(0, 1)
            if need_head_weights:
                # (H, B, T, T) => (B, H, T, T)
                attn_weights.append(attn.transpose(1, 0))
        x = self.emb_layer_norm_after(x)
        x = x.transpose(0, 1)  # (T, B, E) => (B, T, E)

        # last hidden representation should have layer norm applied
        if (layer_idx + 1) in repr_layers:
            hidden_representations[layer_idx + 1] = x
        x = self.lm_head(x)

        result = {"logits": x, "representations": hidden_representations}
        if need_head_weights:
            # attentions: B x L x H x T x T
            attentions = torch.stack(attn_weights, 1)
            if padding_mask is not None:
                attention_mask = 1 - padding_mask.type_as(attentions)
                attention_mask = attention_mask.unsqueeze(1) * attention_mask.unsqueeze(
                    2
                )
                attentions = attentions * attention_mask[:, None, None, :, :]
            result["attentions"] = attentions
            if return_contacts:
                contacts = self.contact_head(tokens, attentions)
                result["contacts"] = contacts

        return result

    def get_sequence_attention(self, tokens):
        tokens, family_tokens = tokens
        return self((tokens.to(device=self.device), family_tokens.to(device=self.device)), need_head_weights=True)["attentions"]

    @classmethod
    def from_esm(cls):
        import esm
        from evo.tokenization import Vocab

        esm_model, alphabet = esm.pretrained.esm1b_t33_650M_UR50S()
        args = esm_model.args
        vocab = Vocab.from_esm_alphabet(alphabet)
        layer_config = TransformerLayerConfig(
            embed_dim=args.embed_dim,
            num_attention_heads=args.attention_heads,
            dropout=args.dropout,
            attention_dropout=args.attention_dropout,
            activation_dropout=args.activation_dropout,
        )
        model_config = TransformerConfig(
            layer=layer_config,
            num_layers=args.layers,
        )

        model = cls(vocab=vocab, model_config=model_config)
        model.load_state_dict(esm_model.state_dict())
        return model


class MSATransformer(BaseProteinModel):
    def __init__(
        self,
        vocab: Vocab,
        optimizer_config: OptimizerConfig = OptimizerConfig(),
        contact_train_data: Optional[TRRosettaContactDataset] = None,
        embed_dim: int = 768,
        num_attention_heads: int = 12,
        num_layers: int = 12,
        embed_positions_msa: bool = True,
        dropout: float = 0.1,
        attention_dropout: float = 0.1,
        activation_dropout: float = 0.1,
        max_tokens_per_msa: int = 2 ** 14,
        max_seqlen: int = 1024,
    ):
        super().__init__(
            vocab=vocab,
            optimizer_config=optimizer_config,
            contact_train_data=contact_train_data,
        )
        self.embed_dim = embed_dim
        self.num_attention_heads = num_attention_heads
        self.num_layers = num_layers
        self.embed_positions_msa = embed_positions_msa
        self.dropout = dropout
        self.attention_dropout = attention_dropout
        self.activation_dropout = activation_dropout
        self.max_tokens_per_msa = max_tokens_per_msa

        self.embed_tokens = nn.Embedding(
            len(vocab), embed_dim, padding_idx=vocab.pad_idx
        )

        if embed_positions_msa:
            self.msa_position_embedding = nn.Parameter(
                0.01 * torch.randn(1, 1024, 1, 1),
                requires_grad=True,
            )
        else:
            self.register_parameter("msa_position_embedding", None)  # type: ignore

        self.dropout_module = nn.Dropout(dropout)
        self.layers = nn.ModuleList(
            [
                AxialTransformerLayer(
                    embedding_dim=embed_dim,
                    ffn_embedding_dim=4 * embed_dim,
                    num_attention_heads=num_attention_heads,
                    dropout=dropout,
                    attention_dropout=attention_dropout,
                    activation_dropout=activation_dropout,
                    max_tokens_per_msa=max_tokens_per_msa,
                )
                for _ in range(num_layers)
            ]
        )

        self.contact_head = ContactPredictionHead(
            num_layers * num_attention_heads,
            vocab.prepend_bos,
            vocab.append_eos,
            eos_idx=vocab.eos_idx,
        )
        self.contact_head.requires_grad_(False)
        self.embed_positions = LearnedPositionalEmbedding(
            max_seqlen,
            embed_dim,
            vocab.pad_idx,
        )
        self.emb_layer_norm_before = nn.LayerNorm(embed_dim)
        self.emb_layer_norm_after = nn.LayerNorm(embed_dim)
        self.lm_head = RobertaLMHead(
            embed_dim=embed_dim,
            output_dim=len(self.vocab),
            weight=self.embed_tokens.weight,
        )

        self.init_weights()

    def forward(
        self, tokens, repr_layers=[], need_head_weights=False, return_contacts=False
    ):
        if return_contacts:
            need_head_weights = True

        assert tokens.ndim == 3
        batch_size, num_alignments, seqlen = tokens.size()
        padding_mask = tokens.eq(self.vocab.pad_idx)  # B, R, C
        if not padding_mask.any():
            padding_mask = None

        x = self.embed_tokens(tokens)
        x += self.embed_positions(
            tokens.view(batch_size * num_alignments, seqlen)
        ).view(x.size())
        if self.msa_position_embedding is not None:
            if x.size(1) > 1024:
                raise RuntimeError(
                    "Using model with MSA position embedding trained on maximum MSA "
                    f"depth of 1024, but received {x.size(1)} alignments."
                )
            x += self.msa_position_embedding[:, :num_alignments]

        x = self.emb_layer_norm_before(x)

        x = self.dropout_module(x)

        if padding_mask is not None:
            x = x * (1 - padding_mask.unsqueeze(-1).type_as(x))

        repr_layers = set(repr_layers)
        hidden_representations = {}
        if 0 in repr_layers:
            hidden_representations[0] = x

        if need_head_weights:
            row_attn_weights = []
            col_attn_weights = []

        # B x R x C x D -> R x C x B x D
        x = x.permute(1, 2, 0, 3)

        for layer_idx, layer in enumerate(self.layers):
            x = layer(
                x,
                self_attn_padding_mask=padding_mask,
                need_head_weights=need_head_weights,
            )
            if need_head_weights:
                x, col_attn, row_attn = x
                # H x C x B x R x R -> B x H x C x R x R
                col_attn_weights.append(col_attn.permute(2, 0, 1, 3, 4))
                # H x B x C x C -> B x H x C x C
                row_attn_weights.append(row_attn.permute(1, 0, 2, 3))
            if (layer_idx + 1) in repr_layers:
                hidden_representations[layer_idx + 1] = x.permute(2, 0, 1, 3)

        x = self.emb_layer_norm_after(x)
        x = x.permute(2, 0, 1, 3)  # R x C x B x D -> B x R x C x D

        # last hidden representation should have layer norm applied
        if (layer_idx + 1) in repr_layers:
            hidden_representations[layer_idx + 1] = x
        x = self.lm_head(x)

        result = {"logits": x, "representations": hidden_representations}
        if need_head_weights:
            # col_attentions: B x L x H x C x R x R
            col_attentions = torch.stack(col_attn_weights, 1)
            # row_attentions: B x L x H x C x C
            row_attentions = torch.stack(row_attn_weights, 1)
            result["col_attentions"] = col_attentions
            result["row_attentions"] = row_attentions
            if return_contacts:
                contacts = self.contact_head(tokens, row_attentions)
                result["contacts"] = contacts

        return result

    def max_tokens_per_msa_(self, value: int) -> None:
        """The MSA Transformer automatically batches attention computations when
        gradients are disabled to allow you to pass in larger MSAs at test time than
        you can fit in GPU memory. By default this occurs when more than 2^14 tokens
        are passed in the input MSA. You can set this value to infinity to disable
        this behavior.
        """
        self.max_tokens_per_msa = value
        for module in self.modules():
            if isinstance(module, (RowSelfAttention, ColumnSelfAttention)):
                module.max_tokens_per_msa = value

    def get_sequence_attention(self, tokens):
        return self(tokens.to(device=self.device), need_head_weights=True)[
            "row_attentions"
        ]

    @classmethod
    def from_esm(cls):
        import esm
        from evo.tokenization import Vocab

        esm_model, alphabet = esm.pretrained.esm_msa1_t12_100M_UR50S()
        args = esm_model.args
        vocab = Vocab.from_esm_alphabet(alphabet)
        model = cls(
            vocab=vocab,
            embed_dim=args.embed_dim,
            num_attention_heads=args.attention_heads,
            num_layers=args.layers,
            embed_positions_msa=args.embed_positions_msa,
            dropout=args.dropout,
            attention_dropout=args.attention_dropout,
            activation_dropout=args.activation_dropout,
            max_tokens_per_msa=getattr(args, "max_tokens_per_msa", args.max_tokens),
        )

        model.load_state_dict(esm_model.state_dict())

        return model<|MERGE_RESOLUTION|>--- conflicted
+++ resolved
@@ -381,7 +381,7 @@
         tokens, family_tokens = tokens[0], tokens[1]
         assert tokens.ndim == 2
         padding_mask = tokens.eq(self.vocab.pad_idx)  # B, T
-<<<<<<< HEAD
+
         if self.add_pfam_data:
             family_embedding = self.embed_family_tokens(family_tokens.reshape(-1, family_tokens.shape[1])).reshape((tokens.shape[0], tokens.shape[1], self.model_config.layer.embed_dim))
             embedded_tokens = self.embed_tokens(tokens)
@@ -390,10 +390,6 @@
             x = embedded_tokens + family_embedding
         else:
             x = self.embed_tokens(tokens)
-=======
-        family_embedding = self.embed_family_tokens(family_tokens)
-        x = self.embed_tokens(tokens) + torch.sum(family_embedding, dim=1)
->>>>>>> 6f42e399
 
         x = x + self.embed_positions(tokens)
 

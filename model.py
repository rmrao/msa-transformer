--- conflicted
+++ resolved
@@ -27,8 +27,6 @@
 import lr_schedulers
 from dataset import TRRosettaContactDataset
 import esm
-<<<<<<< HEAD
-=======
 
 
 class Average(pl.metrics.Metric):
@@ -48,8 +46,6 @@
 
     def compute(self):
         return self.total / self.samples
->>>>>>> e27eeb53
-
 
 @dataclass
 class TransformerLayerConfig:
@@ -385,11 +381,6 @@
         if self.add_pfam_data:
             family_embedding = self.embed_family_tokens(family_tokens.reshape(-1, family_tokens.shape[1])).reshape((tokens.shape[0], tokens.shape[1], self.model_config.layer.embed_dim))
             embedded_tokens = self.embed_tokens(tokens)
-<<<<<<< HEAD
-=======
-            print("FAMILY EMBEDDING IS", family_embedding)
-            print("TOKEN EMBEDDING IS", embedded_tokens)
->>>>>>> e27eeb53
             x = embedded_tokens + family_embedding
         else:
             x = self.embed_tokens(tokens)

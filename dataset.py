from typing import List, Any, Optional, Collection, Tuple, Dict
from pathlib import Path
import torch
from evo.ffindex import MSAFFindex
from evo.tokenization import Vocab
from evo.typed import PathLike
from evo.dataset import CollatableVocabDataset, NPZDataset, A3MDataset, FastaDataset, RandomCropDataset, MaskedTokenWrapperDataset
from evo.tensor import collate_tensors
import esm
import pandas as pd
import numpy as np

class MSADataset(CollatableVocabDataset):
    def __init__(self, ffindex_path: PathLike):
        vocab = Vocab.from_esm_alphabet(
            esm.data.Alphabet.from_architecture("MSA Transformer")
        )
        super().__init__(vocab)

        ffindex_path = Path(ffindex_path)
        index_file = ffindex_path.with_suffix(".ffindex")
        data_file = ffindex_path.with_suffix(".ffdata")
        self.ffindex = MSAFFindex(index_file, data_file)

    def __len__(self):
        return len(self.ffindex)

    def __getitem__(self, idx):
        msa = self.ffindex[idx]
        return torch.from_numpy(self.vocab.encode(msa))

    def collater(self, batch: List[Any]) -> Any:
        return collate_tensors(batch)


class TRRosettaContactDataset(CollatableVocabDataset):
    def __init__(
        self,
        data_path: PathLike,
        vocab: Vocab,
        pfam_data_file: PathLike,
        pfam_alphabet_arr: PathLike,
        split_files: Optional[Collection[str]] = None,
        max_seqs_per_msa: Optional[int] = 64,
    ):
        super().__init__(vocab)

        data_path = Path(data_path)
        self.a3m_data = A3MDataset(
            data_path / "a3m",
            split_files=split_files,
            max_seqs_per_msa=max_seqs_per_msa,
        )
        self.npz_data = NPZDataset(
            data_path / "npz", split_files=split_files, lazy=True
        )

        self.pfam_data_file = pfam_data_file
        self.pfam_df = pd.read_parquet(pfam_data_file)
        self.family_alphabet = esm.Alphabet(np.load(pfam_alphabet_arr, allow_pickle=True),
                                            prepend_toks = ("<pad>", "<eos>", "<unk>"))

        assert len(self.a3m_data) == len(self.npz_data)

    def get(self, key: str):
        msa = self.a3m_data.get(key)
        tokens = torch.from_numpy(self.vocab.encode(msa))
        distogram = self.npz_data.get(key)["dist6d"]
        contacts = (distogram > 0) & (distogram < 8)
        contacts = torch.from_numpy(contacts)
        return tokens, contacts

    def __len__(self) -> int:
        return len(self.a3m_data)

    def __getitem__(self, index):
        msa = self.a3m_data[index]
        tokens = torch.from_numpy(self.vocab.encode(msa))
        distogram = self.npz_data[index]["dist6d"]
        contacts = (distogram > 0) & (distogram < 8)
        contacts = torch.from_numpy(contacts)

        desc = self.npz_data.key(index)
        # Subtract two to account for bos and eos
        try:
            tgt = self.pfam_df.loc[desc]
            num_families = len(tgt["accession"])
            fam_toks = torch.zeros(num_families, tokens.shape[0] - 2, dtype=torch.int64)
<<<<<<< HEAD
=======
            # print(desc, "WAS FOUND IN DATAFRAME")
            # for seg_idx in range(len(tgt["accession"])):
>>>>>>> e27eeb53
            for seg_idx, (seg_fam, seg_start, seg_end) in enumerate(zip(tgt["accession"], tgt["ali_from"], tgt["ali_to"])):
                #account for inclusive 1-indexing of dataframe
                seg_start -= 1
                fam_toks[seg_idx, seg_start:seg_end] = self.family_alphabet.get_idx(seg_fam)
        except KeyError:
<<<<<<< HEAD
            fam_toks = torch.zeros(31, tokens.shape[0] - 2, dtype=torch.int64)
=======
            pass
>>>>>>> e27eeb53

        # self.family_vocab.add_special_tokens(fam_toks) analog
        pad_widths = [(0, 0)] * (fam_toks.ndim - 1) + [
            (1, 1)
        ]
        fam_toks = torch.from_numpy(
            np.pad(
            fam_toks,
            pad_widths,
            constant_values=self.family_alphabet.padding_idx,
        ))
        assert fam_toks.shape[1] == tokens.shape[0]

        return tokens, contacts, fam_toks

    def collater(
        self, batch: List[Tuple[torch.Tensor, torch.Tensor]]
    ) -> Dict[str, torch.Tensor]:
        tokens, contacts, fam_toks = tuple(zip(*batch))
        src_tokens = collate_tensors(tokens, constant_value=self.vocab.pad_idx)
        targets = collate_tensors(contacts, constant_value=-1, dtype=torch.long)
        src_lengths = torch.tensor(
            [contact.size(1) for contact in contacts], dtype=torch.long
        )
        fam_toks = collate_tensors(fam_toks, constant_value=0)

        result = {
            "src_tokens": src_tokens,
            "tgt": targets,
            "tgt_lengths": src_lengths,
            "family_tokens": fam_toks,
        }

        return result

class EncodedFamilyFastaDataset(FastaDataset):
    def __init__(self, fasta_data_file: PathLike, vocab:Vocab, pfam_data_file: PathLike, pfam_alphabet_arr: PathLike):
        super().__init__(data_file=fasta_data_file, cache_indices=True)
        self.vocab = vocab
        self.pfam_data_file = pfam_data_file
        self.pfam_df = pd.read_parquet(pfam_data_file)
        self.family_alphabet = esm.Alphabet(np.load(pfam_alphabet_arr, allow_pickle=True),
                                            prepend_toks = ("<pad>", "<eos>", "<unk>"))

    def __getitem__(self, index: int) -> (torch.Tensor, torch.Tensor):
        desc, seq = super().__getitem__(index)
        tokens = torch.from_numpy(self.vocab.encode_single_sequence(seq))
        # Subtract two to account for bos and eos
        try:
            tgt = self.pfam_df.loc[desc]
            num_families = len(tgt["accession"])
            fam_toks = torch.zeros(num_families, tokens.shape[0] - 2, dtype=torch.int64)
<<<<<<< HEAD

=======
>>>>>>> e27eeb53
            for seg_idx, (seg_fam, seg_start, seg_end) in enumerate(zip(tgt["accession"], tgt["ali_from"], tgt["ali_to"])):
                #account for inclusive 1-indexing of dataframe
                seg_start -= 1
                fam_toks[seg_idx, seg_start:seg_end] = self.family_alphabet.get_idx(seg_fam)
        except KeyError:
<<<<<<< HEAD
            fam_toks = torch.zeros(31, tokens.shape[0] - 2, dtype=torch.int64)
=======
            pass
>>>>>>> e27eeb53

        # self.family_vocab.add_special_tokens(fam_toks) analog
        pad_widths = [(0, 0)] * (fam_toks.ndim - 1) + [
            (1, 1)
        ]
        fam_toks = torch.from_numpy(
            np.pad(
            fam_toks,
            pad_widths,
<<<<<<< HEAD
            constant_values=self.family_alphabet.padding_idx,
=======
            constant_values=self.family_alphabet.padding_idx
>>>>>>> e27eeb53
        ))
        assert fam_toks.shape[1] == tokens.shape[0]
        return tokens, fam_toks

class RandomCropFamilyDataset(RandomCropDataset):
    def __init__(self, family_dataset: EncodedFamilyFastaDataset, max_seqlen: int):
        super().__init__(family_dataset, max_seqlen)

    def __getitem__(self, idx):
        item, family_item = self.dataset[idx]
        seqlen = item.size(-1)
        if seqlen > self.max_seqlen:
            low_idx = int(self.vocab.prepend_bos)
            high_idx = seqlen - int(self.vocab.append_eos)
            start_idx = np.random.randint(low_idx, high_idx)
            end_idx = start_idx + self.max_seqlen_no_special
            item = torch.cat(
                [
                    item[..., :low_idx],
                    item[..., start_idx:end_idx],
                    item[..., high_idx:],
                ],
                -1,
            )
            family_item = torch.cat(
                [
                    family_item[..., :low_idx],
                    family_item[..., start_idx:end_idx],
                    family_item[..., high_idx:],
                ],
                -1,
            )
        return item, family_item

class MaskedTokenWrapperFamilyDataset(MaskedTokenWrapperDataset):
    def __init__(
        self,
        dataset: CollatableVocabDataset,
        mask_prob: float = 0.15,
        random_token_prob: float = 0.1,
        leave_unmasked_prob: float = 0.1,
    ):
        super().__init__(dataset, mask_prob, random_token_prob, leave_unmasked_prob)

    def __getitem__(self, idx):
        item, family_item = self.dataset[idx]
        random_probs = torch.rand_like(item, dtype=torch.float)
        random_probs[(item == self.vocab.bos_idx) | (item == self.vocab.eos_idx)] = 1
        do_mask = random_probs < self.mask_prob

        tgt = item.masked_fill(~do_mask, self.vocab.pad_idx)
        mask_with_token = random_probs < (
            self.mask_prob * (1 - self.leave_unmasked_prob)
        )
        src = item.masked_fill(mask_with_token, self.vocab.mask_idx)
        mask_with_random = random_probs < (self.mask_prob * self.random_token_prob)
        # TODO - maybe prevent special tokens?
        rand_tokens = torch.randint_like(src, len(self.vocab))
        src[mask_with_random] = rand_tokens[mask_with_random]
        return (src, tgt, family_item)

    def collater(self, batch: List[Any]) -> Any:
        src = collate_tensors(
            [el[0] for el in batch],
            constant_value=self.vocab.pad_idx,
        )
        tgt = collate_tensors(
            [el[1] for el in batch],
            constant_value=self.vocab.pad_idx,
        )
        fam = collate_tensors(
            [el[2] for el in batch],
            constant_value=0,
        )
        return ((src, fam), tgt)<|MERGE_RESOLUTION|>--- conflicted
+++ resolved
@@ -86,21 +86,13 @@
             tgt = self.pfam_df.loc[desc]
             num_families = len(tgt["accession"])
             fam_toks = torch.zeros(num_families, tokens.shape[0] - 2, dtype=torch.int64)
-<<<<<<< HEAD
-=======
-            # print(desc, "WAS FOUND IN DATAFRAME")
-            # for seg_idx in range(len(tgt["accession"])):
->>>>>>> e27eeb53
+
             for seg_idx, (seg_fam, seg_start, seg_end) in enumerate(zip(tgt["accession"], tgt["ali_from"], tgt["ali_to"])):
                 #account for inclusive 1-indexing of dataframe
                 seg_start -= 1
                 fam_toks[seg_idx, seg_start:seg_end] = self.family_alphabet.get_idx(seg_fam)
         except KeyError:
-<<<<<<< HEAD
             fam_toks = torch.zeros(31, tokens.shape[0] - 2, dtype=torch.int64)
-=======
-            pass
->>>>>>> e27eeb53
 
         # self.family_vocab.add_special_tokens(fam_toks) analog
         pad_widths = [(0, 0)] * (fam_toks.ndim - 1) + [
@@ -153,20 +145,13 @@
             tgt = self.pfam_df.loc[desc]
             num_families = len(tgt["accession"])
             fam_toks = torch.zeros(num_families, tokens.shape[0] - 2, dtype=torch.int64)
-<<<<<<< HEAD
-
-=======
->>>>>>> e27eeb53
+
             for seg_idx, (seg_fam, seg_start, seg_end) in enumerate(zip(tgt["accession"], tgt["ali_from"], tgt["ali_to"])):
                 #account for inclusive 1-indexing of dataframe
                 seg_start -= 1
                 fam_toks[seg_idx, seg_start:seg_end] = self.family_alphabet.get_idx(seg_fam)
         except KeyError:
-<<<<<<< HEAD
             fam_toks = torch.zeros(31, tokens.shape[0] - 2, dtype=torch.int64)
-=======
-            pass
->>>>>>> e27eeb53
 
         # self.family_vocab.add_special_tokens(fam_toks) analog
         pad_widths = [(0, 0)] * (fam_toks.ndim - 1) + [
@@ -176,11 +161,7 @@
             np.pad(
             fam_toks,
             pad_widths,
-<<<<<<< HEAD
             constant_values=self.family_alphabet.padding_idx,
-=======
-            constant_values=self.family_alphabet.padding_idx
->>>>>>> e27eeb53
         ))
         assert fam_toks.shape[1] == tokens.shape[0]
         return tokens, fam_toks
